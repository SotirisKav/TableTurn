--- conflicted
+++ resolved
@@ -1,13 +1,4 @@
 import express from 'express';
-<<<<<<< HEAD
-import dotenv from 'dotenv';
-import path from 'path';
-import { fileURLToPath } from 'url';
-import chatRouter from './routes/chat.js';
-
-dotenv.config();
-
-=======
 import path from 'path';
 import dotenv from 'dotenv';
 import { fileURLToPath } from 'url';
@@ -20,7 +11,6 @@
 const __filename = fileURLToPath(import.meta.url);
 const __dirname = path.dirname(__filename);
 
->>>>>>> 3fa90fab
 const app = express();
 
 // Middleware to parse JSON
@@ -32,9 +22,6 @@
 
 // Serve other static files from the public directory
 app.use('/public', express.static(path.join(__dirname, '../public')));
-
-// AI chatting capabilities
-app.use('/api/chat', chatRouter);
 
 // Set the view engine to EJS (for legacy routes if needed)
 app.set('view engine', 'ejs');
